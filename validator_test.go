--- conflicted
+++ resolved
@@ -19,13 +19,7 @@
 import (
 	"testing"
 
-<<<<<<< HEAD
-	"testing"
-
-=======
->>>>>>> f3722ca4
 	. "gopkg.in/check.v1"
-
 	"gopkg.in/validator.v1"
 )
 
